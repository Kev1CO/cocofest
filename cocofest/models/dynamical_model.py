from typing import Callable
import numpy as np

from casadi import vertcat, MX, SX, Function
from bioptim import (
    BiorbdModel,
    ExternalForceSetTimeSeries,
    OptimalControlProgram,
    NonLinearProgram,
    ConfigureProblem,
    DynamicsFunctions,
    DynamicsEvaluation,
    ParameterList,
    ContactType,
)

from ..models.fes_model import FesModel
from cocofest.models.ding2003.ding2003 import DingModelFrequency
from cocofest.models.ding2007.ding2007 import DingModelPulseWidthFrequency
from cocofest.models.hmed2018.hmed2018 import DingModelPulseIntensityFrequency
from .state_configure import StateConfigure
from .hill_coefficients import (
    muscle_force_length_coefficient,
    muscle_force_velocity_coefficient,
    muscle_passive_force_coefficient,
)


class FesMskModel(BiorbdModel):
    def __init__(
        self,
        name: str = None,
        biorbd_path: str = None,
        muscles_model: list[FesModel] = None,
        stim_time: list[float] = None,
        previous_stim: dict = None,
        activate_force_length_relationship: bool = False,
        activate_force_velocity_relationship: bool = False,
        activate_passive_force_relationship: bool = False,
        activate_residual_torque: bool = False,
        parameters: ParameterList = None,
        external_force_set: ExternalForceSetTimeSeries = None,
    ):
        """
        The custom model that will be used in the optimal control program for the FES-MSK models

        Parameters
        ----------
        name: str
            The model name
        biorbd_path: str
            The path to the biorbd model
        muscles_model: DingModelFrequency
            The muscle model that will be used in the model
        activate_force_length_relationship: bool
            If the force-length relationship should be activated
        activate_force_velocity_relationship: bool
            If the force-velocity relationship should be activated
        activate_passive_force_relationship: bool
            If the passive force relationship should be activated
        activate_residual_torque: bool
            If the residual torque should be activated
        parameters: ParameterList
            The parameters that will be used in the model
        """
        super().__init__(biorbd_path, parameters=parameters, external_force_set=external_force_set)
        self.bio_model = BiorbdModel(biorbd_path, parameters=parameters, external_force_set=external_force_set)
        self._name = name
        self.biorbd_path = biorbd_path

        self._model_sanity(
            muscles_model,
            activate_force_length_relationship,
            activate_force_velocity_relationship,
        )
        self.muscles_dynamics_model = muscles_model
        for i in range(len(self.muscles_dynamics_model)):
            self.muscles_dynamics_model[i].stim_time = (
                stim_time if stim_time else self.muscles_dynamics_model[i].stim_time
            )
            self.muscles_dynamics_model[i].previous_stim = (
                previous_stim if previous_stim else self.muscles_dynamics_model[i].previous_stim
            )
            self.muscles_dynamics_model[i].all_stim = self.muscles_dynamics_model[i].previous_stim["time"] + stim_time

        self.bio_stim_model = [self.bio_model] + self.muscles_dynamics_model

        self.activate_force_length_relationship = activate_force_length_relationship
        self.activate_force_velocity_relationship = activate_force_velocity_relationship
        self.activate_passive_force_relationship = activate_passive_force_relationship
        self.activate_residual_torque = activate_residual_torque
        self.parameters_list = parameters
        self.external_forces_set = external_force_set

    # ---- Absolutely needed methods ---- #
    def serialize(self) -> tuple[Callable, dict]:
        return (
            FesMskModel,
            {
                "name": self._name,
                "biorbd_path": self.bio_model.path,
                "muscles_model": self.muscles_dynamics_model,
                "stim_time": self.muscles_dynamics_model[0].stim_time,
                "previous_stim": self.muscles_dynamics_model[0].previous_stim,
                "activate_force_length_relationship": self.activate_force_length_relationship,
                "activate_force_velocity_relationship": self.activate_force_velocity_relationship,
                "activate_passive_force_relationship": self.activate_passive_force_relationship,
                "activate_residual_torque": self.activate_residual_torque,
                "parameters": self.parameters_list,
                "external_force_set": self.external_forces_set,
            },
        )

    # ---- Needed for the example ---- #
    @property
    def name_dof(self) -> tuple[str]:
        return self.bio_model.name_dof

    def muscle_name_dof(self, index: int = 0) -> list[str]:
        return self.muscles_dynamics_model[index].name_dof(with_muscle_name=True)

    @property
    def nb_state(self) -> int:
        nb_state = 0
        for muscle_model in self.muscles_dynamics_model:
            nb_state += muscle_model.nb_state
        nb_state += self.bio_model.nb_q
        return nb_state

    @property
    def name(self) -> None | str:
        return self._name

    def muscle_dynamic(
        self,
        time: MX | SX,
        states: MX | SX,
        controls: MX | SX,
        parameters: MX | SX,
        algebraic_states: MX | SX,
        numerical_data_timeseries: MX | SX,
        nlp: NonLinearProgram,
        muscle_models: list[FesModel],
        state_name_list=None,
    ) -> DynamicsEvaluation:
        """
        The custom dynamics function that provides the derivative of the states: dxdt = f(t, x, u, p, s)

        Parameters
        ----------
        time: MX | SX
            The time of the system
        states: MX | SX
            The state of the system
        controls: MX | SX
            The controls of the system
        parameters: MX | SX
            The parameters acting on the system
        algebraic_states: MX | SX
            The stochastic variables of the system
        numerical_data_timeseries: MX | SX
            A list of values to pass to the dynamics at each node. Experimental external forces should be included here.
        nlp: NonLinearProgram
            A reference to the phase
        muscle_models: list[FesModel]
            The list of the muscle models
        state_name_list: list[str]
            The states names list
        Returns
        -------
        The derivative of the states in the tuple[MX | SX] format
        """

        q = DynamicsFunctions.get(nlp.states["q"], states)
        qdot = DynamicsFunctions.get(nlp.states["qdot"], states)
        tau = DynamicsFunctions.get(nlp.controls["tau"], controls) if "tau" in nlp.controls.keys() else 0

        muscles_tau, dxdt_muscle_list = self.muscles_joint_torque(
            time,
            states,
            controls,
            parameters,
            algebraic_states,
            numerical_data_timeseries,
            nlp,
            muscle_models,
            state_name_list,
            q,
            qdot,
        )

        # You can directly call biorbd function (as for ddq) or call bioptim accessor (as for dq)
        dq = DynamicsFunctions.compute_qdot(nlp, q, qdot)
        total_torque = muscles_tau + tau if self.activate_residual_torque else muscles_tau
        external_forces = nlp.get_external_forces(states, controls, algebraic_states, numerical_data_timeseries)
        with_contact = (
            True if nlp.model.bio_model.contact_names != () else False
        )  # TODO: Add a better way of with_contact=True
        ddq = nlp.model.forward_dynamics(with_contact=with_contact)(
            q, qdot, total_torque, external_forces, parameters
        )  # q, qdot, tau, external_forces, parameters
        dxdt = vertcat(dxdt_muscle_list, dq, ddq)

        return DynamicsEvaluation(dxdt=dxdt, defects=None)

    @staticmethod
    def muscles_joint_torque(
        time: MX | SX,
        states: MX | SX,
        controls: MX | SX,
        parameters: MX | SX,
        algebraic_states: MX | SX,
        numerical_data_timeseries: MX | SX,
        nlp: NonLinearProgram,
        muscle_models: list[FesModel],
        state_name_list=None,
        q: MX | SX = None,
        qdot: MX | SX = None,
    ):

        dxdt_muscle_list = vertcat()
        muscle_forces = vertcat()
        muscle_idx_list = []

        Q = nlp.model.bio_model.q
        Qdot = nlp.model.bio_model.qdot

        updatedModel = nlp.model.bio_model.model.UpdateKinematicsCustom(Q, Qdot)
        nlp.model.bio_model.model.updateMuscles(updatedModel, Q, Qdot)
        updated_muscle_length_jacobian = nlp.model.bio_model.model.musclesLengthJacobian(updatedModel, Q, False).to_mx()
        updated_muscle_length_jacobian = Function("musclesLengthJacobian", [Q, Qdot], [updated_muscle_length_jacobian])(
            q, qdot
        )

        bio_muscle_names_at_index = []
        for i in range(len(nlp.model.bio_model.model.muscles())):
            bio_muscle_names_at_index.append(nlp.model.bio_model.model.muscle(i).name().to_string())

        for muscle_model in muscle_models:
            muscle_states_idxs = [
                i for i in range(len(state_name_list)) if muscle_model.muscle_name in state_name_list[i]
            ]

            muscle_states = vertcat(*[states[i] for i in muscle_states_idxs])

            muscle_parameters_idxs = [
                i for i in range(parameters.shape[0]) if muscle_model.muscle_name in str(parameters[i])
            ]
            muscle_parameters = vertcat(*[parameters[i] for i in muscle_parameters_idxs])

            muscle_controls = controls
            muscle_control_idxs = [i for i in range(controls.shape[0]) if muscle_model.muscle_name in str(controls[i])]
            if isinstance(muscle_model, DingModelPulseWidthFrequency):
                muscle_controls = controls[muscle_control_idxs[0]]
            if isinstance(muscle_model, DingModelPulseIntensityFrequency):
                muscle_controls = controls[muscle_control_idxs]

            muscle_idx = bio_muscle_names_at_index.index(muscle_model.muscle_name)

            muscle_force_length_coeff = (
                muscle_force_length_coefficient(
                    model=updatedModel,
                    muscle=nlp.model.bio_model.model.muscle(muscle_idx),
                    q=Q,
                )
                if nlp.model.activate_force_velocity_relationship
                else 1
            )
            muscle_force_length_coeff = Function("muscle_force_length_coeff", [Q, Qdot], [muscle_force_length_coeff])(
                q, qdot
            )

            muscle_force_velocity_coeff = (
                muscle_force_velocity_coefficient(
                    model=updatedModel,
                    muscle=nlp.model.bio_model.model.muscle(muscle_idx),
                    q=Q,
                    qdot=Qdot,
                )
                if nlp.model.activate_force_velocity_relationship
                else 1
            )
            muscle_force_velocity_coeff = Function(
                "muscle_force_velocity_coeff", [Q, Qdot], [muscle_force_velocity_coeff]
            )(q, qdot)

            muscle_passive_force_coeff = (
                muscle_passive_force_coefficient(
                    model=updatedModel,
                    muscle=nlp.model.bio_model.model.muscle(muscle_idx),
                    q=Q,
                )
                if nlp.model.activate_passive_force_relationship
                else 0
            )
            muscle_passive_force_coeff = Function(
                "muscle_passive_force_coeff", [Q, Qdot], [muscle_passive_force_coeff]
            )(q, qdot)

            external_force_in_numerical_data_timeseries = (
                True if "external_force" in str(numerical_data_timeseries) else False
            )
            fes_numerical_data_timeseries = (
                numerical_data_timeseries[3 : numerical_data_timeseries.shape[0]]
                if external_force_in_numerical_data_timeseries
                else numerical_data_timeseries
            )
            muscle_dxdt = muscle_model.dynamics(
                time,
                muscle_states,
                muscle_controls,
                muscle_parameters,
                algebraic_states,
                fes_numerical_data_timeseries,
                nlp,
                fes_model=muscle_model,
                force_length_relationship=muscle_force_length_coeff,
                force_velocity_relationship=muscle_force_velocity_coeff,
                passive_force_relationship=muscle_passive_force_coeff,
            ).dxdt

            dxdt_muscle_list = vertcat(dxdt_muscle_list, muscle_dxdt)
            muscle_idx_list.append(muscle_idx)

            muscle_forces = vertcat(
                muscle_forces,
                DynamicsFunctions.get(nlp.states["F_" + muscle_model.muscle_name], states),
            )

        muscle_moment_arm_matrix = updated_muscle_length_jacobian[
            muscle_idx_list, :
        ]  # reorganize the muscle moment arm matrix according to the muscle index list
        muscle_joint_torques = -muscle_moment_arm_matrix.T @ muscle_forces

        return muscle_joint_torques, dxdt_muscle_list

    @staticmethod
    def forces_from_fes_driven(
        time: MX.sym,
        states: MX.sym,
        controls: MX.sym,
        parameters: MX.sym,
        algebraic_states: MX.sym,
        numerical_timeseries: MX.sym,
        nlp,
        with_passive_torque: bool = False,
        with_ligament: bool = False,
        state_name_list=None,
    ) -> MX:
        """
        Contact forces of a forward dynamics driven by muscles activations and joint torques with contact constraints.

        Parameters
        ----------
        time: MX.sym
            The time of the system
        states: MX.sym
            The state of the system
        controls: MX.sym
            The controls of the system
        parameters: MX.sym
            The parameters of the system
        algebraic_states: MX.sym
            The algebraic states of the system
        numerical_timeseries: MX.sym
            The numerical timeseries of the system
        nlp: NonLinearProgram
            The definition of the system
        with_passive_torque: bool
            If the dynamic with passive torque should be used
        with_ligament: bool
            If the dynamic with ligament should be used
        state_name_list: list[str]
            The states names list
        Returns
        ----------
        MX.sym
            The contact forces that ensure no acceleration at these contact points
        """

        q = nlp.get_var_from_states_or_controls("q", states, controls)
        qdot = nlp.get_var_from_states_or_controls("qdot", states, controls)
        residual_tau = nlp.get_var_from_states_or_controls("tau", states, controls) if "tau" in nlp.controls else None
        # mus_activations = nlp.get_var_from_states_or_controls("muscles", states, controls)
        # muscles_tau = DynamicsFunctions.compute_tau_from_muscle(nlp, q, qdot, mus_activations)

        muscles_joint_torque, _ = FesMskModel.muscles_joint_torque(
            time,
            states,
            controls,
            parameters,
            algebraic_states,
            numerical_timeseries,
            nlp,
            nlp.model.muscles_dynamics_model,
            state_name_list,
            q,
            qdot,
        )

        tau = muscles_joint_torque + residual_tau if residual_tau is not None else muscles_joint_torque
        tau = tau + nlp.model.passive_joint_torque()(q, qdot, nlp.parameters.cx) if with_passive_torque else tau
        tau = tau + nlp.model.ligament_joint_torque()(q, qdot, nlp.parameters.cx) if with_ligament else tau

        external_forces = nlp.get_external_forces(states, controls, algebraic_states, numerical_timeseries[0:3])

        return nlp.model.rigid_contact_forces()(q, qdot, tau, external_forces, nlp.parameters.cx)

    def declare_model_variables(
        self,
        ocp: OptimalControlProgram,
        nlp: NonLinearProgram,
        numerical_data_timeseries: dict[str, np.ndarray] = None,
<<<<<<< HEAD
        contact_type: tuple = (),
=======
        contact_type: list = (),
>>>>>>> f0e08bd4
    ):
        """
        Tell the program which variables are states and controls.
        The user is expected to use the ConfigureProblem.configure_xxx functions.
        Parameters
        ----------
        ocp: OptimalControlProgram
            A reference to the ocp
        nlp: NonLinearProgram
            A reference to the phase
        numerical_data_timeseries: dict[str, np.ndarray]
            A list of values to pass to the dynamics at each node. Experimental external forces should be included here.
<<<<<<< HEAD
        contact_type: tuple
            The type of contact to use for the model
=======
        contact_type: list
            The type of contact to be used
>>>>>>> f0e08bd4
        """

        state_name_list = StateConfigure().configure_all_muscle_states(self.muscles_dynamics_model, ocp, nlp)
        ConfigureProblem.configure_q(ocp, nlp, as_states=True, as_controls=False)
        state_name_list.append("q")
        ConfigureProblem.configure_qdot(ocp, nlp, as_states=True, as_controls=False)
        state_name_list.append("qdot")
        for muscle_model in self.muscles_dynamics_model:
            if isinstance(muscle_model, DingModelPulseWidthFrequency):
                StateConfigure().configure_last_pulse_width(ocp, nlp, muscle_name=str(muscle_model.muscle_name))
            if isinstance(muscle_model, DingModelPulseIntensityFrequency):
                StateConfigure().configure_pulse_intensity(
                    ocp, nlp, muscle_name=str(muscle_model.muscle_name), truncation=muscle_model.sum_stim_truncation
                )
        if self.activate_residual_torque:
            ConfigureProblem.configure_tau(ocp, nlp, as_states=False, as_controls=True)

        ConfigureProblem.configure_dynamics_function(
            ocp,
            nlp,
            dyn_func=self.muscle_dynamic,
            muscle_models=self.muscles_dynamics_model,
            state_name_list=state_name_list,
        )

<<<<<<< HEAD
        if contact_type != ():
            ConfigureProblem.configure_contact_function(
=======
        if ContactType.RIGID_EXPLICIT in contact_type:
            ConfigureProblem.configure_rigid_contact_function(
>>>>>>> f0e08bd4
                ocp, nlp, self.forces_from_fes_driven, state_name_list=state_name_list
            )

    @staticmethod
    def _model_sanity(
        muscles_model,
        activate_force_length_relationship,
        activate_force_velocity_relationship,
    ):
        if not isinstance(muscles_model, list):
            for muscle_model in muscles_model:
                if not isinstance(muscle_model, FesModel):
                    raise TypeError(
                        f"The current model type used is {type(muscles_model)}, it must be a FesModel type."
                        f"Current available models are: DingModelFrequency, DingModelFrequencyWithFatigue,"
                        f"DingModelPulseWidthFrequency, DingModelPulseWidthFrequencyWithFatigue,"
                        f"DingModelPulseIntensityFrequency, DingModelPulseIntensityFrequencyWithFatigue"
                    )

            raise TypeError("The given muscles_model must be a list of FesModel")

        if not isinstance(activate_force_length_relationship, bool):
            raise TypeError("The activate_force_length_relationship must be a boolean")

        if not isinstance(activate_force_velocity_relationship, bool):
            raise TypeError("The activate_force_velocity_relationship must be a boolean")


def _check_numerical_timeseries_format(numerical_timeseries: np.ndarray, n_shooting: int, phase_idx: int):
    """Check if the numerical_data_timeseries is of the right format"""
    if type(numerical_timeseries) is not np.ndarray:
        raise RuntimeError(
            f"Phase {phase_idx} has numerical_data_timeseries of type {type(numerical_timeseries)} "
            f"but it should be of type np.ndarray"
        )
    if numerical_timeseries is not None and numerical_timeseries.shape[2] != n_shooting + 1:
        raise RuntimeError(
            f"Phase {phase_idx} has {n_shooting}+1 shooting points but the numerical_data_timeseries "
            f"has {numerical_timeseries.shape[2]} shooting points."
            f"The numerical_data_timeseries should be of format dict[str, np.ndarray] "
            f"where the list is the number of shooting points of the phase "
        )<|MERGE_RESOLUTION|>--- conflicted
+++ resolved
@@ -411,11 +411,7 @@
         ocp: OptimalControlProgram,
         nlp: NonLinearProgram,
         numerical_data_timeseries: dict[str, np.ndarray] = None,
-<<<<<<< HEAD
-        contact_type: tuple = (),
-=======
         contact_type: list = (),
->>>>>>> f0e08bd4
     ):
         """
         Tell the program which variables are states and controls.
@@ -428,13 +424,8 @@
             A reference to the phase
         numerical_data_timeseries: dict[str, np.ndarray]
             A list of values to pass to the dynamics at each node. Experimental external forces should be included here.
-<<<<<<< HEAD
-        contact_type: tuple
-            The type of contact to use for the model
-=======
         contact_type: list
             The type of contact to be used
->>>>>>> f0e08bd4
         """
 
         state_name_list = StateConfigure().configure_all_muscle_states(self.muscles_dynamics_model, ocp, nlp)
@@ -460,13 +451,8 @@
             state_name_list=state_name_list,
         )
 
-<<<<<<< HEAD
-        if contact_type != ():
-            ConfigureProblem.configure_contact_function(
-=======
         if ContactType.RIGID_EXPLICIT in contact_type:
             ConfigureProblem.configure_rigid_contact_function(
->>>>>>> f0e08bd4
                 ocp, nlp, self.forces_from_fes_driven, state_name_list=state_name_list
             )
 
