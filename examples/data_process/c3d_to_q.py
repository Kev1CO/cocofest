--- conflicted
+++ resolved
@@ -1,4 +1,3 @@
-<<<<<<< HEAD
 import numpy as np
 import matplotlib.pyplot as plt
 import heapq
@@ -378,373 +377,4 @@
         plt.scatter(dict["stim_time"][i], [0] * len(dict["stim_time"][i]), color="red")
     #plt.show()
     #"C:\\Users\\flori_4ro0b8\\Documents\\Stage_S2M\\c3d_file\\essais_mvt_16.05.25\\lucie_50Hz_250-300-350-400-450x2_21mA_doublet.c3d"
-=======
-import numpy as np
-import matplotlib.pyplot as plt
-import heapq
-import pickle
-
-from pyomeca import Analogs, Markers
-
-
-class C3dToQ:
-    def __init__(self, c3d_path: str | list[str]):
-        self.markers_index = {"should_r": 0, "elbow_r": 1, "wrist_r": 2}
-
-        if isinstance(c3d_path, str):
-            self.c3d_path = [c3d_path]
-        elif isinstance(c3d_path, list):
-            self.c3d_path = c3d_path
-        else:
-            raise ValueError("c3d_path must be a string or a list of strings.")
-
-        self.markers_name: list[str] = []
-        self.data: np.ndarray
-        self.data_dict: dict[str, np.ndarray] = {}
-        self.wirst_position: np.ndarray
-        self.forearm_position: np.ndarray
-        self.humerus_position: np.ndarray
-        self.forearm_position_proj: np.ndarray
-        self.humerus_position_proj: np.ndarray
-        self.elbow_angle_rad: np.ndarray
-        self.elbow_angle_deg: np.ndarray
-        self.Q_rad: np.ndarray
-        self.Q_deg: np.ndarray
-        self.frequency_acquisition: int = 100  # Hz
-        self.frequency_acquisition_stim: int = 10000  # Hz
-        self.average_time_difference: float = 0.0
-        self.frequency_stimulation: int = 50  # Hz
-        self.data_stim: np.ndarray
-        self.time_stim: np.ndarray
-        self.time: np.ndarray
-        self.stimulation_time: list[float] = []
-
-    def load_c3d(self):
-        """
-        Load C3D file(s) and extract marker data.
-        """
-
-        for path in self.c3d_path:
-            c3d = Markers.from_c3d(path)
-            self.markers_name = list(c3d.channel.data)
-            self.data = c3d.data
-            self.time = c3d.time.data
-            #lst_index = self._set_index(self.markers_name)
-            #self.data = self._reindex_3d_list(self.data, lst_index)
-            self.data_dict = {}
-            for i, marker in enumerate(self.markers_index.keys()):
-                self.data_dict[marker] = self.data[:3, i, :]
-
-    def load_analog(self):
-        for path in self.c3d_path:
-            analog = Analogs.from_c3d(path)
-            index = self._get_index("Electric Current.Channel_5", analog.channel.data)
-            self.data_stim = analog.data[index]
-            self.time_stim = analog.time.data
-
-            #plt.plot(self.time_stim, self.data_stim)
-            #plt.show()
-
-    @staticmethod
-    def _get_index(name, lst):
-        """
-        This function returns the index of the name in the list.
-        Parameters
-        ----------
-        name: str | int | float
-        lst: list
-
-        Returns
-        -------
-        The index of the name in the list
-        """
-        indice = 0
-        for i in range(len(lst)):
-            if name == lst[i]:
-                indice = i
-        return indice
-
-    def _set_index(self, lst_markers):
-        """
-        This function create a list of new index based on the default index dict
-        Parameters
-        ----------
-        raw_data: Analogs
-            The raw data from the c3d file
-
-        Returns
-        -------
-        A list of new index
-        """
-        lst_index = []
-        for i in range(len(self.markers_index.keys())):
-            name = list(self.markers_index.keys())[i]
-            indice = self._get_index(name, lst_markers)
-            lst_index.append(indice)
-        return lst_index
-
-    @staticmethod
-    def _reindex_3d_list(data, new_indices):
-        """
-        This function reindex a 3D list based on the new index list
-        Parameters
-        ----------
-        data: array
-            The data to reindex
-        new_indices: list
-            Contains new index
-
-        Returns
-        -------
-        Reindex data array
-        """
-        # Ensure the new_indices list is not out of bounds
-        if max(new_indices) >= len(data[0]) or min(new_indices) < 0:
-            raise ValueError("Invalid new_indices list. Out of bounds.")
-
-        new_data = [[data[i][j] for j in new_indices] for i in range(len(data))]
-
-        return new_data
-
-    def _get_wrist_position(self):
-        self.wirst_position = np.zeros_like(self.data_dict["rwra"])
-        for i in range(len(self.data_dict["rwra"][0])):
-            self.wirst_position[0, i] = (self.data_dict["rwrb"][0, i] + self.data_dict["rwra"][0, i]) / 2
-            self.wirst_position[1, i] = (self.data_dict["rwrb"][1, i] + self.data_dict["rwra"][1, i]) / 2
-            self.wirst_position[2, i] = (self.data_dict["rwrb"][2, i] + self.data_dict["rwra"][2, i]) / 2
-
-        return self.wirst_position
-
-    @staticmethod
-    def _get_segment_vector(start, end):
-
-        return np.array(end) - np.array(start)
-
-    @staticmethod
-    def _projection_vectors(u, v):
-        u_proj = np.zeros_like(u)
-        v_proj = np.zeros_like(v)
-        e1 = np.zeros_like(u)
-        e2 = np.zeros_like(v)
-        v_proj_sur_e1 = np.zeros_like(v)
-
-        for i in range(len(u[0])):
-            e1[:, i] = u[:, i] / np.linalg.norm(u[:, i])
-
-            v_proj_sur_e1[:, i] = np.dot(v[:, i], e1[:, i]) * e1[:, i]
-
-            e2[:, i] = v[:, i] - v_proj_sur_e1[:, i]
-            e2[:, i] /= np.linalg.norm(e2[:, i])
-
-            u_proj[0, i] = np.dot(u[:, i], e1[:, i])
-            u_proj[1, i] = np.dot(u[:, i], e2[:, i])
-            v_proj[0, i] = np.dot(v[:, i], e1[:, i])
-            v_proj[1, i] = np.dot(v[:, i], e2[:, i])
-
-        return u_proj, v_proj
-
-    @staticmethod
-    def _get_angle(u, v):
-        """
-        Calculate the angle between two vectors in radians.
-        Parameters
-        ----------
-        u: array
-            The first vector
-        v: array
-            The second vector
-
-        Returns
-        -------
-        Angle in radians
-        """
-        angle = np.zeros_like(u[0])
-        for i in range(len(u[0])):
-            norm_u = np.linalg.norm(u[:, i])
-            norm_v = np.linalg.norm(v[:, i])
-            dot_product = np.dot(u[:, i], v[:, i])
-            cos_theta = dot_product / (norm_u * norm_v)
-            angle[i] = np.arccos(cos_theta)
-        return angle
-
-    @staticmethod
-    def save_in_pkl(data, pkl_path):
-        if isinstance(pkl_path, str):
-            pkl_path = [pkl_path]
-        elif isinstance(pkl_path, list):
-            pkl_path = pkl_path
-        else:
-            raise ValueError("pkl_path must be a string or a list of strings.")
-
-        for path in pkl_path:
-            with open(path, "wb") as file:
-                pickle.dump(data, file)
-
-
-    def _get_stimulation(self, time, stimulation_signal, average_time_difference=None):
-        """
-        This function detects the stimulation time and returns the time and index of the stimulation
-        Parameters
-        ----------
-        time: array
-            The time data
-        stimulation_signal: array
-            The stimulation signal
-        average_time_difference: float
-            The average time difference to add to the stimulation time
-
-        Returns
-        -------
-        time_peaks: list
-            The time of the stimulation
-        peaks: list
-            The index of the stimulation
-        """
-        derivative = np.diff(stimulation_signal)
-
-        threshold_positive = np.mean(heapq.nlargest(200, stimulation_signal)) / 2
-        threshold_negative = np.mean(heapq.nsmallest(200, stimulation_signal)) / 2
-
-        positive = np.where(stimulation_signal > threshold_positive)[0]
-        negative = np.where(stimulation_signal < threshold_negative)[0]
-
-        if negative[0] < positive[0]:
-            derivative = -derivative
-
-        derivative_threshold = np.mean(heapq.nlargest(200, derivative)) / 2
-
-        above_threshold = np.where(derivative > derivative_threshold)[0]
-
-        peaks = [above_threshold[0]]
-        for index in above_threshold[1:]:
-            if index - peaks[-1] > 10:
-                peaks.append(index)
-        time_peaks = [time[peak] for peak in peaks]
-
-        if average_time_difference:
-            time_peaks = np.array(time_peaks) + average_time_difference
-            peaks = np.array(peaks) + int(self.average_time_difference * self.frequency_acquisition_stim)
-
-        if isinstance(time_peaks, np.ndarray):
-            time_peaks = time_peaks.tolist()
-        if isinstance(peaks, np.ndarray):
-            peaks = peaks.tolist()
-
-        return time_peaks, peaks
-
-    def slice_data(self, data):
-        self.load_analog()
-        stimulation_time, peaks_index = self._get_stimulation(self.time_stim, self.data_stim, self.average_time_difference)
-
-        sliced_time = []
-        sliced_data = []
-        sliced_stim_time = []
-
-        temp_peaks_index = peaks_index
-        i = 0
-
-        delta = self.frequency_acquisition_stim / self.frequency_stimulation * 1.3
-
-        while len(temp_peaks_index) != 0 and i < len(peaks_index) - 1:
-            first = peaks_index[i]
-            first_stim = i
-            while i + 1 < len(peaks_index) and peaks_index[i + 1] - peaks_index[i] < delta:
-                i += 1
-
-            j = int(peaks_index[i] * self.frequency_acquisition / self.frequency_acquisition_stim) + 15
-
-            while data[j + 1] - data[j] < 0:
-                j += 1
-
-            last = j
-            #if i + 1 >= len(peaks_index):
-                #last = first + self.frequency_acquisition_stim * 2
-            #else:
-                #last = peaks_index[i + 1] - 1
-
-            first = int(first * self.frequency_acquisition / self.frequency_acquisition_stim)
-            #last = int(last * self.frequency_acquisition / self.frequency_acquisition_stim) + 1
-
-            sliced_time.append(self.time[first:last])
-            sliced_data.append(data[first:last])
-            sliced_stim_time.append(stimulation_time[first_stim:i])
-
-            i += 1
-
-            temp_peaks_index = [peaks for peaks in temp_peaks_index if peaks > last]
-
-        return sliced_time, sliced_data, sliced_stim_time
-
-    @staticmethod
-    def _set_time_continuity(sliced_stim_time, sliced_time):
-        sliced_stim_time[0] = np.array(sliced_stim_time[0]) - sliced_time[0][0]
-        sliced_time[0] = np.array(sliced_time[0]) - sliced_time[0][0]
-
-        for i in range(len(sliced_time) - 1):
-            sliced_stim_time[i + 1] = np.array(sliced_stim_time[i + 1]) - (sliced_time[i + 1][0] - sliced_time[i][-1])
-            sliced_time[i + 1] = np.array(sliced_time[i + 1]) - (sliced_time[i+1][0] - sliced_time[i][-1])
-
-        return sliced_time, sliced_stim_time
-
-    def forearm_length(self):
-        self.load_c3d()
-        self._get_wrist_position()
-        self.forearm_position = self._get_segment_vector(start=self.data_dict["elbow_r"], end=self.wirst_position)
-        norm_forearm = []
-        for i in range(len(self.forearm_position[0])):
-            norm_forearm.append(np.linalg.norm(self.forearm_position[:, i]))
-        return np.mean(norm_forearm)
-
-    def _get_q(self):
-        self.load_c3d()
-        self.forearm_position = self._get_segment_vector(start=self.data_dict["elbow_r"], end=self.data_dict["wrist_r"])
-        self.humerus_position = self._get_segment_vector(start=self.data_dict["elbow_r"], end=self.data_dict["should_r"])
-        self.forearm_position_proj, self.humerus_position_proj = self._projection_vectors(self.forearm_position,
-                                                                                         self.humerus_position)
-        self.elbow_angle_rad = self._get_angle(self.forearm_position_proj[:2], self.humerus_position_proj[:2])
-        self.Q_rad = np.pi - self.elbow_angle_rad
-
-        return self.Q_rad
-
-    def get_q_rad(self):
-        Q_rad = self._get_q()
-        return Q_rad
-
-    def get_q_deg(self):
-        Q_rad = self._get_q()
-        return np.rad2deg(Q_rad)
-
-    def get_time(self):
-        return self.time
-
-    def get_sliced_time_Q_rad(self):
-        Q_rad = self._get_q()
-        sliced_time, sliced_data, sliced_stim_time = self.slice_data(Q_rad)
-        sliced_time, sliced_stim_time = self._set_time_continuity(sliced_stim_time, sliced_time)
-        dictionary = {"q": sliced_data, "time": sliced_time, "stim_time": sliced_stim_time}
-        return dictionary
-
-    def get_sliced_time_Q_deg(self):
-        Q_deg = self.get_q_deg()
-        sliced_time, sliced_data, sliced_stim_time = self.slice_data(Q_deg)
-        sliced_time, sliced_stim_time = self._set_time_continuity(sliced_stim_time, sliced_time)
-        dictionary = {"q": sliced_data, "time": sliced_time, "stim_time": sliced_stim_time}
-        return dictionary
-
-
-if __name__ == "__main__":
-    c3d_path = "C:\\Users\\flori_4ro0b8\\Documents\\Stage_S2M\\c3d_file\\tests_pilote\\test_marqueur.c3d"
-    c3d_to_q = C3dToQ(c3d_path)
-    Q_rad = c3d_to_q.get_q_rad()
-    time = c3d_to_q.get_time()
-    plt.plot(time, Q_rad)
-    plt.show()
-    dict = c3d_to_q.get_sliced_time_Q_rad()
-
-    for i in range(len(dict["q"])):
-        plt.plot(dict["time"][i], dict["q"][i])
-        plt.scatter(dict["stim_time"][i], [0] * len(dict["stim_time"][i]), color="red")
-    #plt.show()
-    #"C:\\Users\\flori_4ro0b8\\Documents\\Stage_S2M\\c3d_file\\essais_mvt_16.05.25\\lucie_50Hz_250-300-350-400-450x2_21mA_doublet.c3d"
->>>>>>> 2491fcba
     #"C:\Users\flori_4ro0b8\Documents\Stage_S2M\c3d_file\essais_mvt_16.05.25\lucie_50Hz_250-300-350-400-450x2_22mA.c3d"